langcode: en
status: true
dependencies:
  config:
    - islandora.fedora_resource_type.collection
  module:
    - islandora
  enforced:
    module:
      - islandora_collection
id: fedora_resource.collection
targetEntityType: fedora_resource
bundle: collection
types:
  - 'pcdm:Collection'
  - 'schema:CollectionPage'
fieldMappings:
  field_description:
    properties:
      - 'schema:text'
  field_memberof:
    properties:
      - 'pcdm:memberOf'
  name:
    properties:
      - 'schema:name'
  created:
    properties:
      - 'schema:dateCreated'
    datatype_callback:
      callable: 'Drupal\rdf\CommonDataConverter::dateIso8601Value'
  changed:
    properties:
      - 'schema:dateModified'
    datatype_callback:
      callable: 'Drupal\rdf\CommonDataConverter::dateIso8601Value'
<<<<<<< HEAD
=======
  rdf_type:
    properties:
      - 'rdf:type'
  vclock:
    properties:
      - 'islandora:vclock'
>>>>>>> a7801811
  uid:
    properties:
      - 'schema:author'
    mapping_type: rel
<|MERGE_RESOLUTION|>--- conflicted
+++ resolved
@@ -34,15 +34,12 @@
       - 'schema:dateModified'
     datatype_callback:
       callable: 'Drupal\rdf\CommonDataConverter::dateIso8601Value'
-<<<<<<< HEAD
-=======
   rdf_type:
     properties:
       - 'rdf:type'
   vclock:
     properties:
       - 'islandora:vclock'
->>>>>>> a7801811
   uid:
     properties:
       - 'schema:author'
